--- conflicted
+++ resolved
@@ -440,18 +440,12 @@
 						// Expand slice within preallocated capacity
 						i := len(*ps)
 						*ps = (*ps)[:i+1]
+						value, _ := pathUnescape(path[:end])
 						(*ps)[i] = Param{
 							Key:   n.path[1:],
-							Value: path[:end],
-						}
-					}
-<<<<<<< HEAD
-					i := len(p)
-					p = p[:i+1] // expand slice within preallocated capacity
-					p[i].Key = n.path[1:]
-					p[i].Value, _ = pathUnescape(path[:end])
-=======
->>>>>>> 2d16253c
+							Value: value,
+						}
+					}
 
 					// We need to go deeper!
 					if end < len(path) {
@@ -486,18 +480,12 @@
 						// Expand slice within preallocated capacity
 						i := len(*ps)
 						*ps = (*ps)[:i+1]
+						value, _ := pathUnescape(path)
 						(*ps)[i] = Param{
 							Key:   n.path[2:],
-							Value: path,
-						}
-					}
-<<<<<<< HEAD
-					i := len(p)
-					p = p[:i+1] // expand slice within preallocated capacity
-					p[i].Key = n.path[2:]
-					p[i].Value, _ = pathUnescape(path)
-=======
->>>>>>> 2d16253c
+							Value: value,
+						}
+					}
 
 					handle = n.handle
 					return
